// in memory description of all ATen Ops similar to Caffe2 schema
// once C10 exists this can be removed, or stubbed out, but we need
// it now to implement correct semantic checking for script
#pragma once

#include <ATen/core/stack.h>
#include <c10/util/Exception.h>
#include <torch/csrc/jit/script/function_schema_parser.h>
#include <torch/csrc/jit/operator_options.h>
#include <ATen/core/stack.h>
#include <ATen/core/dispatch/Dispatcher.h>
#include <ATen/core/dispatch/OperatorOptions.h>

#include <ATen/ATen.h>
#include <ATen/core/function_schema.h>
#include <ATen/core/interned_strings.h>

#include <functional>
#include <initializer_list>
#include <memory>
#include <string>
#include <unordered_map>
#include <utility>
#include <vector>

namespace torch {
namespace jit {

struct Node;
using ::c10::Symbol;
using ::c10::FunctionSchema;

using OperationCreator = Operation (*)(const Node*);

/*
 * Note: JIT relies on Operator instances having static lifetime, because
 * it for example stores a non-owning FunctionSchema* pointer in the Node class,
 * which points to the function shema stored in the Operator instance.
 * Also, jit::Operator is meant to store more operator related information like
 * symbolic derivatives, which also requires them to have static lifetime
 * so that changes to symbolic derivatives are remembered.
 *
 * Now, currently, the c10 operator library doesn't store jit::Operator instances,
 * but we use a listener pattern that notifies JIT about changes in the
 * c10 operator library and then registers jit::Operator instances to the JIT
 * operator registry, acting as wrappers to the c10 operators.
 *
 * However, that results in code duplication as JIT and c10 will likely get
 * their own mechanisms for storing derivatives and other operator related
 * information, and all of this would have to be wrapped from c10 into JIT.
 *
 * We should consider merging the JIT and c10 registries, moving jit::Operator
 * to c10 and storing these jit::Operator instances in the c10 operator library
 * instead, allowing us to have these mechanisms only implemented once.
 * However, the current jit::Operator implementation has additional features
 * like OperationCreator that aren't needed in c10 (they're only used for
 * prim ops like If/Else or While which wouldn't be in the c10 operator library),
 * and which depend on other JIT features which we don't want to move to c10
 * (notably jit/ir.h). We might, however, be able, to split jit::Operator into
 * a c10::Operator with the core features and a jit::Operator that adds the
 * JIT-only features like OperationCreator, and then use c10::Operator in the
 * c10 operator library.
 */

struct TORCH_API Operator {
  Operator(c10::OperatorHandle opHandle, Operation operation)
      : schema_(std::make_shared<FunctionSchema>(opHandle.schema())),
        op_(std::make_shared<Operation>(std::move(operation))),
        c10Handle_(opHandle),
        options_(c10Handle_->options()) {}


  Operator(
      const std::string& schema,
      int(*op)(Stack&),
      c10::OperatorOptions options = c10::OperatorOptions())
      : schema_string_(schema),
        op_(std::make_shared<Operation>(std::move(op))),
        options_(std::move(options)) {}


  Operator(
      const std::string& schema,
      OperationCreator op_creator,
      c10::OperatorOptions options = c10::OperatorOptions())
      : schema_string_(schema),
        op_creator_(std::move(op_creator)),
        options_(std::move(options)) {}

  // Helper constructor to register `op` to run
  // run for _every_ IR Node where n.kind() == name, regardless of arguments.
  // This is accomplished by marking the schema varargs and having no required
  // arguments.
  Operator(
      Symbol name,
      OperationCreator op_creator,
      c10::OperatorOptions options = c10::OperatorOptions())
<<<<<<< HEAD
      : Operator(
            varArgSchemaWithName(name),
            std::move(op_creator),
            std::move(options)) {}

  Operator(
      Symbol name,
      Operation op,
      c10::OperatorOptions options = c10::OperatorOptions())
      : Operator(
            varArgSchemaWithName(name),
            std::move(op),
            std::move(options)) {}

  Operator(
      FunctionSchema schema,
      Operation op,
      c10::OperatorOptions options = c10::OperatorOptions())
      : schema_(std::make_shared<FunctionSchema>(std::move(schema))),
        op_(std::make_shared<Operation>(std::move(op))),
        options_(std::move(options)) {}

  Operator(
      const std::string& schema,
      Operation op,
      c10::OperatorOptions options = c10::OperatorOptions())
      : schema_string_(schema),
        op_(std::make_shared<Operation>(std::move(op))),
=======
      : schema_(std::make_shared<FunctionSchema>(varArgSchemaWithName(name))),
        op_creator_(std::move(op_creator)),
>>>>>>> de98fbde
        options_(std::move(options)) {}

  Operation getOperation(const Node* node = nullptr) const {
    if (op_) {
      return *op_;
    }
    AT_ASSERT(node != nullptr);
    return op_creator_(node);
  }

  const FunctionSchema& schema() const {
    // we lazily parse schema initialized from strings so that
    // we do less work during static operator registration
    if (!schema_) {
      schema_ =
          std::make_shared<FunctionSchema>(parseSchema(schema_string_.value()));
      schema_string_ = c10::nullopt;
    }
    return *schema_;
  }

  bool isC10Op() const {
    return c10Handle_.has_value();
  }

  c10::AliasAnalysisKind aliasAnalysisKind() const {
    if (isC10Op()) {
      const FunctionSchema& schemaRef = schema();
      TORCH_CHECK(
          options_.aliasAnalysis() == AliasAnalysisKind::FROM_SCHEMA ||
              !schemaRef.hasAnyAliasInfo(),
          "In operator registration: Tried to register operator ",
          schemaRef,
          " with aliasing information in the schema but without AliasAnalysisKind::FROM_SCHEMA.");
    }
    return options_.aliasAnalysis();
  }
  bool hasOperation() const {
    return op_ != nullptr;
  }
 private:
  static FunctionSchema varArgSchemaWithName(Symbol name) {
    return FunctionSchema(
        name,
        "",
        {},
        {},
        /*is_vararg*/ true,
        /*is_varret*/ true);
  }
  mutable c10::optional<std::string> schema_string_;
  // cannot use c10::optional because windows has issues that require an
  // assignment operator to be generated cannot use std::unique_ptr because
  // initializer lists of Operators end up copying the Operator
  mutable std::shared_ptr<FunctionSchema> schema_;

  // Essentially a variant<Operation, OperationCreator>.
  // NB: std::function has a default state (where it == nullptr).
  std::shared_ptr<Operation> op_;
  OperationCreator op_creator_;
  c10::optional<c10::OperatorHandle> c10Handle_;
  c10::OperatorOptions options_;
};

TORCH_API std::string canonicalSchemaString(const FunctionSchema& schema);

TORCH_API const std::vector<std::shared_ptr<Operator>> getAllOperators();
TORCH_API const std::vector<std::shared_ptr<Operator>>& getAllOperatorsFor(
    Symbol name);

// given a operator with an overload name, find the specific operator related to it,
// may return nullptr if no operator exists.
TORCH_API std::shared_ptr<Operator> findOperatorFor(const c10::OperatorName& full_name);

TORCH_API std::vector<Symbol> findSimilarOperators(Symbol input_op);

TORCH_API void registerOperator(Operator&& op);

// XXX: this function is meant to be used with string literals only!
std::shared_ptr<Operator> getOperatorForLiteral(const char* signature);

// Ensure the thing that registers c10 ops is defined.
// Otherwise, our registry will not have c10 ops. You can run into this
// scenario if you're querying registered ops during static init.
//
// This fn is defined in register_c10_ops.cpp
TORCH_API void ensure_c10_registerer_defined();

// Used to assert that unschematized operators have an analysis method written
TORCH_API bool aliasAnalysisHasSpecialCaseFor(c10::Symbol sym);

} // namespace jit
} // namespace torch<|MERGE_RESOLUTION|>--- conflicted
+++ resolved
@@ -72,7 +72,7 @@
 
   Operator(
       const std::string& schema,
-      int(*op)(Stack&),
+      Operation op,
       c10::OperatorOptions options = c10::OperatorOptions())
       : schema_string_(schema),
         op_(std::make_shared<Operation>(std::move(op))),
@@ -95,39 +95,8 @@
       Symbol name,
       OperationCreator op_creator,
       c10::OperatorOptions options = c10::OperatorOptions())
-<<<<<<< HEAD
-      : Operator(
-            varArgSchemaWithName(name),
-            std::move(op_creator),
-            std::move(options)) {}
-
-  Operator(
-      Symbol name,
-      Operation op,
-      c10::OperatorOptions options = c10::OperatorOptions())
-      : Operator(
-            varArgSchemaWithName(name),
-            std::move(op),
-            std::move(options)) {}
-
-  Operator(
-      FunctionSchema schema,
-      Operation op,
-      c10::OperatorOptions options = c10::OperatorOptions())
-      : schema_(std::make_shared<FunctionSchema>(std::move(schema))),
-        op_(std::make_shared<Operation>(std::move(op))),
-        options_(std::move(options)) {}
-
-  Operator(
-      const std::string& schema,
-      Operation op,
-      c10::OperatorOptions options = c10::OperatorOptions())
-      : schema_string_(schema),
-        op_(std::make_shared<Operation>(std::move(op))),
-=======
       : schema_(std::make_shared<FunctionSchema>(varArgSchemaWithName(name))),
         op_creator_(std::move(op_creator)),
->>>>>>> de98fbde
         options_(std::move(options)) {}
 
   Operation getOperation(const Node* node = nullptr) const {
