#include <iostream>

#include <c10d/FileStore.hpp>
#include <c10d/ProcessGroupNCCL.hpp>
#include <c10d/test/CUDATest.hpp>
#include <c10d/test/TestUtils.hpp>

#include <ATen/cuda/CUDAMultiStreamGuard.h>
#include <c10/cuda/CUDAGuard.h>
#include <c10/cuda/CUDAStream.h>

#include <gtest/gtest.h>

using namespace c10d::test;

using at::cuda::CUDAStream;
using c10d::ProcessGroup;

class NCCLTestBase {
 public:
  NCCLTestBase(const std::string& path) : path_(path) {}

  NCCLTestBase(NCCLTestBase&& other) {
    path_ = std::move(other.path_);
    pg_ = std::move(other.pg_);
  }

  ::c10d::ProcessGroupNCCL& getProcessGroup() {
    return *pg_;
  }

  void initialize(int rank, int size) {
    auto store = std::make_shared<::c10d::FileStore>(path_, size);

    pg_ = std::unique_ptr<::c10d::ProcessGroupNCCL>(
        new ::c10d::ProcessGroupNCCL(store, rank, size));
  }

 protected:
  std::string path_;
  std::unique_ptr<::c10d::ProcessGroupNCCL> pg_;
};

class NCCLTest : public NCCLTestBase {
 public:
  NCCLTest(const std::string& path, int worldSize)
      : NCCLTestBase(path),
        numDevices_(cudaNumDevices()),
        state_(::at::globalContext().lazyInitCUDA()),
        worldSize_(worldSize) {
    // Each device has a single tensor to perf the NCCL op
    tensors_.resize(numDevices_);
    inputs_.resize(numDevices_);
    outputs_.resize(numDevices_);
    at::cuda::OptionalCUDAGuard deviceGuard;
    for (auto i = 0; i < numDevices_; ++i) {
      deviceGuard.set_index(i);
      tensors_[i] = at::empty({3, 3}, at::kCUDA);
      inputs_[i].resize(worldSize_ * numDevices_);
      outputs_[i].resize(worldSize_ * numDevices_);
      for (auto j = 0; j < worldSize_ * numDevices_; ++j) {
        inputs_[i][j] = at::empty({3, 3}, at::kCUDA);
        outputs_[i][j] = at::empty({3, 3}, at::kCUDA);
      }
    }

    // Allocate a stream per device.
    //
    // The "current stream" is set globally per device in THC, so we
    // can't make two tensors on the same device use different streams
    // and pass this along to the collective (since it uses the THC
    // getters to retrieve the current stream).
    //
    streams_.reserve(numDevices_);
    for (auto i = 0; i < numDevices_; i++) {
      deviceGuard.set_index(i);
      streams_.push_back(at::cuda::getStreamFromPool());
    }
  }

  void wait(
      std::shared_ptr<ProcessGroup::Work>& work,
      std::chrono::milliseconds timeout = kNoTimeout) {
    at::cuda::CUDAMultiStreamGuard guard(streams_);
    work->wait(timeout);
  }

  std::vector<at::Tensor> getTensors() {
    std::vector<at::Tensor> outputs(numDevices_);

    // For the duration of this function, make THC use our streams
    at::cuda::CUDAMultiStreamGuard guard(streams_);

    // Copy inputs to outputs
    for (auto i = 0; i < numDevices_; i++) {
      cudaStreamSynchronize(streams_[i].stream());
      outputs[i] = tensors_[i].cpu();
    }

    return outputs;
  }

  std::vector<std::vector<at::Tensor>> getInputTensors() {
    return getTensorLists(inputs_);
  }
  std::vector<std::vector<at::Tensor>> getOutputTensors() {
    return getTensorLists(outputs_);
  }

  int numDevices() const {
    return numDevices_;
  }

 private:
  std::vector<std::vector<at::Tensor>> getTensorLists(
      std::vector<std::vector<at::Tensor>>& tensor_lists) {
    std::vector<std::vector<at::Tensor>> outputs(numDevices_);
    for (size_t i = 0; i < outputs.size(); ++i) {
      outputs[i] = std::vector<at::Tensor>(worldSize_ * numDevices_);
    }

    // For the duration of this function, make THC use our streams
    at::cuda::CUDAMultiStreamGuard guard(streams_);

    // Copy inputs to outputs
    for (auto i = 0; i < numDevices_; ++i) {
      cudaStreamSynchronize(streams_[i].stream());
      for (auto j = 0; j < worldSize_ * numDevices_; ++j) {
        outputs[i][j] = tensor_lists[i][j].cpu();
      }
    }
    return outputs;
  }

 protected:
  const int numDevices_;
  THCState* state_;
  int worldSize_;
  std::vector<at::Tensor> tensors_;
  std::vector<std::vector<at::Tensor>> inputs_;
  std::vector<std::vector<at::Tensor>> outputs_;
  std::vector<CUDAStream> streams_;
};

class AllreduceNCCLTest : public NCCLTest {
 public:
  AllreduceNCCLTest(const std::string& path, int worldSize)
      : NCCLTest(path, worldSize) {}

  std::shared_ptr<c10d::ProcessGroup::Work> run() {
    // For the duration of this function, make THC use our streams
    at::cuda::CUDAMultiStreamGuard guard(streams_);

    // Launch sleep on every device
    at::cuda::OptionalCUDAGuard deviceGuard;
    for (auto i = 0; i < numDevices_; i++) {
      deviceGuard.set_index(i);
      cudaSleep(streams_[i], 2000 * 1000 * 1000);
    }

    // Launch value initialization for every tensor
    for (auto i = 0; i < numDevices_; i++) {
      deviceGuard.set_index(i);
      tensors_[i].fill_(pg_->getRank() * numDevices_ + i);
    }

    return pg_->allreduce(tensors_);
  }
};

class BroadcastNCCLTest : public NCCLTest {
 public:
  BroadcastNCCLTest(const std::string& path, int worldSize)
      : NCCLTest(path, worldSize) {}

  std::shared_ptr<c10d::ProcessGroup::Work> run(int rootRank, int rootTensor) {
    // For the duration of this function, make THC use our streams
    at::cuda::CUDAMultiStreamGuard guard(streams_);

    // Launch sleep on every device
    at::cuda::OptionalCUDAGuard deviceGuard;
    for (auto i = 0; i < numDevices_; i++) {
      deviceGuard.set_index(i);
      cudaSleep(streams_[i], 2000 * 1000 * 1000);
    }

    // Launch value initialization for every tensor
    for (auto i = 0; i < numDevices_; i++) {
      deviceGuard.set_index(i);
      tensors_[i].fill_(pg_->getRank() * numDevices_ + i);
    }

    ::c10d::BroadcastOptions options;
    options.rootRank = rootRank;
    options.rootTensor = rootTensor;
    return pg_->broadcast(tensors_, options);
  }
};

class ReduceNCCLTest : public NCCLTest {
 public:
  ReduceNCCLTest(const std::string& path, int worldSize)
      : NCCLTest(path, worldSize) {}

  std::shared_ptr<c10d::ProcessGroup::Work> run(int rootRank, int rootTensor) {
    // For the duration of this function, make THC use our streams
    at::cuda::CUDAMultiStreamGuard guard(streams_);

    // Launch sleep on every device
    at::cuda::OptionalCUDAGuard deviceGuard;
    for (auto i = 0; i < numDevices_; i++) {
      deviceGuard.set_index(i);
      cudaSleep(streams_[i], 2000 * 1000 * 1000);
    }

    // Launch value initialization for every tensor
    for (auto i = 0; i < numDevices_; i++) {
      deviceGuard.set_index(i);
      tensors_[i].fill_(pg_->getRank() * numDevices_ + i);
    }

    ::c10d::ReduceOptions options;
    options.rootRank = rootRank;
    options.rootTensor = rootTensor;
    return pg_->reduce(tensors_, options);
  }
};

class AllgatherNCCLTest : public NCCLTest {
 public:
  AllgatherNCCLTest(const std::string& path, int worldSize)
      : NCCLTest(path, worldSize) {}

  std::shared_ptr<c10d::ProcessGroup::Work> run() {
    // For the duration of this function, make THC use our streams
    at::cuda::CUDAMultiStreamGuard guard(streams_);

    // Launch sleep on every device
    at::cuda::OptionalCUDAGuard deviceGuard;
    for (auto i = 0; i < numDevices_; i++) {
      deviceGuard.set_index(i);
      cudaSleep(streams_[i], 2000 * 1000 * 1000);
    }

    // Launch value initialization for every tensor
    for (auto i = 0; i < numDevices_; i++) {
      deviceGuard.set_index(i);
      tensors_[i].fill_(pg_->getRank() * numDevices_ + i);
    }

    return pg_->allgather(outputs_, tensors_);
  }
};

struct ReduceScatterNCCLTest : NCCLTest {
  ReduceScatterNCCLTest(const std::string& path, int worldSize)
      : NCCLTest(path, worldSize) {}

  std::shared_ptr<c10d::ProcessGroup::Work> run() {
    // For the duration of this function, make THC use our streams
    at::cuda::CUDAMultiStreamGuard guard(streams_);

    // Launch sleep on every device
    at::cuda::OptionalCUDAGuard deviceGuard;
    for (auto i = 0; i < numDevices_; i++) {
      deviceGuard.set_index(i);
      cudaSleep(streams_[i], 2000 * 1000 * 1000);
    }

    // Launch value initialization for every tensor
    for (auto i = 0; i < numDevices_; i++) {
      deviceGuard.set_index(i);
      for (auto j = 0; j < worldSize_ * numDevices_; ++j) {
        inputs_[i][j].fill_(
            pg_->getRank() * numDevices_ * worldSize_ + i * worldSize_ + j);
      }
    }

    return pg_->reduce_scatter(tensors_, inputs_);
  }
};

void testAllreduce(const std::string& path, int rank, int size) {
  auto test = AllreduceNCCLTest(path, size);
  test.initialize(rank, size);
  auto work = test.run();
  // Wait for work to finish
  test.wait(work);

  // Validation
  const int totalNumGPUs = test.numDevices() * size;
  const auto expected = (totalNumGPUs * (totalNumGPUs - 1)) / 2;
  auto tensors = test.getTensors();
  for (size_t j = 0; j < tensors.size(); j++) {
    auto& tensor = tensors[j];
    auto data = tensor.data_ptr<float>();
    for (auto k = 0; k < tensor.numel(); k++) {
      EXPECT_EQ(data[k], expected)
          << "Allreduce ouputs do not match expected outputs";
    }
  }
}

void testBroadcast(const std::string& path, int rank, int size) {
  auto test = BroadcastNCCLTest(path, size);
  test.initialize(rank, size);

  const int numDevices = test.numDevices();
  // try every permutation of root rank and root tensor
  for (auto rootRank = 0; rootRank < size; rootRank++) {
    for (auto rootTensor = 0; rootTensor < numDevices; rootTensor++) {
      auto work = test.run(rootRank, rootTensor);

      // wait for work to complete
      test.wait(work);

      // Check results
      const auto expected = (rootRank * numDevices + rootTensor);
      auto tensors = test.getTensors();
      for (size_t j = 0; j < tensors.size(); j++) {
        auto& tensor = tensors[j];
        auto data = tensor.data_ptr<float>();
        for (auto k = 0; k < tensor.numel(); k++) {
          EXPECT_EQ(data[k], expected)
              << "Broadcast outputs do not match expected outputs";
        }
      }
    }
  }
}

void testReduce(const std::string& path, int rank, int size) {
  auto test = ReduceNCCLTest(path, size);
  test.initialize(rank, size);

  const int numDevices = test.numDevices();
  // try every permutation of root rank and root tensor
  for (auto rootRank = 0; rootRank < size; rootRank++) {
    for (auto rootTensor = 0; rootTensor < numDevices; rootTensor++) {
      auto work = test.run(rootRank, rootTensor);

      // wait for work to complete
      test.wait(work);

      // Validation
      const int totalNumGPUs = numDevices * size;
      const auto expected = (totalNumGPUs * (totalNumGPUs - 1)) / 2;
      auto tensors = test.getTensors();
      if (rank == rootRank) {
        auto& tensor = tensors[rootTensor];
        auto data = tensor.data_ptr<float>();
        for (auto k = 0; k < tensor.numel(); k++) {
          EXPECT_EQ(data[k], expected)
              << "Reduce outputs do not match expected outputs";
        }
      }
    }
  }
}

void testAllgather(const std::string& path, int rank, int size) {
  auto test = AllgatherNCCLTest(path, size);
  test.initialize(rank, size);
  auto work = test.run();
  // Wait for work to finish
  test.wait(work);

  // Validation
  auto tensors = test.getOutputTensors();
  // device index
  for (size_t i = 0; i < tensors.size(); ++i) {
    // rank index
    for (size_t j = 0; j < tensors[i].size(); ++j) {
      const auto expected = j;
      auto& tensor = tensors[i][j];
      auto data = tensor.data_ptr<float>();
      for (auto k = 0; k < tensor.numel(); k++) {
        EXPECT_EQ(data[k], expected)
            << "Allgather outputs do not match expected outputs";
      }
    }
  }
}

void testReduceScatter(const std::string& path, int rank, int size) {
  auto test = ReduceScatterNCCLTest(path, size);
  test.initialize(rank, size);
  auto work = test.run();
  // Wait for work to finish
  test.wait(work);

  const auto participants = test.numDevices() * size;
  const auto base = (participants * (participants - 1)) / 2;

  // Validation
  auto tensors = test.getTensors();
  // device index
  for (size_t i = 0; i < tensors.size(); ++i) {
    const auto modifier = participants * (rank * participants + i);
    const auto expected = base + modifier;
    auto& tensor = tensors[i];
    auto data = tensor.data_ptr<float>();
    for (auto j = 0; j < tensor.numel(); j++) {
      EXPECT_EQ(data[j], expected) << "ReduceScatter outputs do not match expected outputs!";
    }
  }
}

<<<<<<< HEAD
class ProcessGroupNCCLTest: public ::testing::Test {
 protected:
  void SetUp() override {
    // Use WORLD_SIZE and RANK environmental variables to do multi-node
    // distributed testing
    auto sizeEnv = std::getenv("WORLD_SIZE");
    auto rankEnv = std::getenv("RANK");

    if (sizeEnv && rankEnv) {
      size_ = std::stoi(std::string(sizeEnv));
      rank_ = std::stoi(std::string(rankEnv));
    }
    LOG(INFO) << "Multi-node world size: " << size_ << " rank: " << rank_;
  }

  bool skipTest() {
    // Skip tests if CUDA is not available.
    if (!at::cuda::is_available()) {
      LOG(INFO) << "CUDA not available, skipping test";
      return true;
    }
    return false;
  }

  int size_{1};
  int rank_{0};
};

TEST_F(ProcessGroupNCCLTest, testAllreduce) {
  if (skipTest()) {
    return;
  }
  {
    TemporaryFile file;
    testAllreduce(file.path, rank_, size_);
=======
TEST(ProcessGroupNCCLTests, AllTests) {
  if (!at::cuda::is_available()) {
    LOG(INFO) << "CUDA not available, skipping test";
    return;
>>>>>>> 0eb513be
  }
}

TEST_F(ProcessGroupNCCLTest, testBroadcast) {
  if (skipTest()) {
    return;
  }
  {
    TemporaryFile file;
    testBroadcast(file.path, rank_, size_);
  }
}

<<<<<<< HEAD
TEST_F(ProcessGroupNCCLTest, testReduce) {
  if (skipTest()) {
    return;
  }
  {
    TemporaryFile file;
    testReduce(file.path, rank_, size_);
=======
  if (sizeEnv && rankEnv) {
    size = std::stoi(std::string(sizeEnv));
    rank = std::stoi(std::string(rankEnv));
    LOG(INFO) << "Multi-node world size: " << size << " rank: " << rank;
>>>>>>> 0eb513be
  }
}

<<<<<<< HEAD
TEST_F(ProcessGroupNCCLTest, testAllgather) {
  if (skipTest()) {
    return;
  }
  {
    TemporaryFile file;
    testAllgather(file.path, rank_, size_);
  }
}

TEST_F(ProcessGroupNCCLTest, testReduceScatter) {
  if (skipTest()) {
    return;
  }
  {
    TemporaryFile file;
    testReduceScatter(file.path, rank_, size_);
  }
=======
  EXPECT_NO_THROW(testAllreduce(file.path, rank, size));
  EXPECT_NO_THROW(testBroadcast(file.path, rank, size));
  EXPECT_NO_THROW(testReduce(file.path, rank, size));
  EXPECT_NO_THROW(testAllgather(file.path, rank, size));
  EXPECT_NO_THROW(testReduceScatter(file.path, rank, size));
>>>>>>> 0eb513be
}<|MERGE_RESOLUTION|>--- conflicted
+++ resolved
@@ -406,7 +406,6 @@
   }
 }
 
-<<<<<<< HEAD
 class ProcessGroupNCCLTest: public ::testing::Test {
  protected:
   void SetUp() override {
@@ -442,12 +441,6 @@
   {
     TemporaryFile file;
     testAllreduce(file.path, rank_, size_);
-=======
-TEST(ProcessGroupNCCLTests, AllTests) {
-  if (!at::cuda::is_available()) {
-    LOG(INFO) << "CUDA not available, skipping test";
-    return;
->>>>>>> 0eb513be
   }
 }
 
@@ -461,7 +454,6 @@
   }
 }
 
-<<<<<<< HEAD
 TEST_F(ProcessGroupNCCLTest, testReduce) {
   if (skipTest()) {
     return;
@@ -469,16 +461,9 @@
   {
     TemporaryFile file;
     testReduce(file.path, rank_, size_);
-=======
-  if (sizeEnv && rankEnv) {
-    size = std::stoi(std::string(sizeEnv));
-    rank = std::stoi(std::string(rankEnv));
-    LOG(INFO) << "Multi-node world size: " << size << " rank: " << rank;
->>>>>>> 0eb513be
-  }
-}
-
-<<<<<<< HEAD
+  }
+}
+
 TEST_F(ProcessGroupNCCLTest, testAllgather) {
   if (skipTest()) {
     return;
@@ -497,11 +482,4 @@
     TemporaryFile file;
     testReduceScatter(file.path, rank_, size_);
   }
-=======
-  EXPECT_NO_THROW(testAllreduce(file.path, rank, size));
-  EXPECT_NO_THROW(testBroadcast(file.path, rank, size));
-  EXPECT_NO_THROW(testReduce(file.path, rank, size));
-  EXPECT_NO_THROW(testAllgather(file.path, rank, size));
-  EXPECT_NO_THROW(testReduceScatter(file.path, rank, size));
->>>>>>> 0eb513be
 }