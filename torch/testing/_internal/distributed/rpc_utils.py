#!/usr/bin/env python3
import unittest
from enum import Flag, auto
from typing import Dict, List, NamedTuple, Type

from torch.testing._internal.common_distributed import MultiProcessTestCase
from torch.testing._internal.common_utils import TEST_WITH_ASAN, TEST_WITH_TSAN
from torch.testing._internal.distributed.ddp_under_dist_autograd_test import (
    DdpComparisonTest,
    DdpUnderDistAutogradTest,
)
from torch.testing._internal.distributed.nn.api.remote_module_test import (
    RemoteModuleTest,
)
from torch.testing._internal.distributed.rpc.dist_autograd_test import (
    DistAutogradTest,
    FaultyAgentDistAutogradTest,
)
from torch.testing._internal.distributed.rpc.dist_optimizer_test import (
    DistOptimizerTest,
)
from torch.testing._internal.distributed.rpc.jit.dist_autograd_test import (
    JitDistAutogradTest,
)
from torch.testing._internal.distributed.rpc.jit.rpc_test import JitRpcTest
from torch.testing._internal.distributed.rpc.jit.rpc_test_faulty import (
    JitFaultyAgentRpcTest,
)
from torch.testing._internal.distributed.rpc.rpc_agent_test_fixture import (
    RpcAgentTestFixture,
)
from torch.testing._internal.distributed.rpc.rpc_test import (
    FaultyAgentRpcTest,
    ProcessGroupAgentRpcTest,
    RpcTest,
    TensorPipeAgentRpcTest,
)


# The tests for the RPC module need to cover multiple possible combinations:
# - different aspects of the API, each one having its own suite of tests;
# - different agents (ProcessGroup, TensorPipe, ...);
# - and subprocesses launched with either fork or spawn.
# To avoid a combinatorial explosion in code size, and to prevent forgetting to
# add a combination, these are generated automatically by the code in this file.
# Here, we collect all the test suites that we need to cover and the two multi-
# processing methods. We then have one separate file for each agent, from which
# we call the generate_tests function of this file, passing to it a fixture for
# the agent, which then gets mixed-in with each test suite and each mp method.


@unittest.skipIf(TEST_WITH_TSAN, "TSAN and fork() is broken")
class ForkHelper(MultiProcessTestCase):
    def setUp(self):
        super().setUp()
        self._fork_processes()


@unittest.skipIf(
    TEST_WITH_ASAN, "Skip ASAN as torch + multiprocessing spawn have known issues"
)
class SpawnHelper(MultiProcessTestCase):
    def setUp(self):
        super().setUp()
        self._spawn_processes()


class MultiProcess(Flag):
    FORK = auto()
    SPAWN = auto()


MP_HELPERS_AND_SUFFIXES = {
    MultiProcess.FORK: (ForkHelper, "WithFork"),
    MultiProcess.SPAWN: (SpawnHelper, "WithSpawn"),
}


<<<<<<< HEAD
=======
class Test(NamedTuple):
    test_class: Type[RpcAgentTestFixture]
    mp_type: MultiProcess


# This list contains test suites that are agent-agnostic and that only verify
# compliance with the generic RPC interface specification. These tests should
# *not* make use of implementation details of a specific agent (options,
# attributes, ...). These test suites will be instantiated multiple times, once
# for each agent (except the faulty agent, which is special).
>>>>>>> 75e5f8b5
GENERIC_TESTS = [
    RpcTest,
    DistAutogradTest,
    DistOptimizerTest,
    JitRpcTest,
    JitDistAutogradTest,
    RemoteModuleTest,
    DdpUnderDistAutogradTest,
    DdpComparisonTest,
]


# This list contains test suites that will only be run on the ProcessGroupAgent.
# These suites should be standalone, and separate from the ones in the generic
# list (not subclasses of those!).
PROCESS_GROUP_TESTS = [
    ProcessGroupAgentRpcTest
]


# This list contains test suites that will only be run on the TensorPipeAgent.
# These suites should be standalone, and separate from the ones in the generic
# list (not subclasses of those!).
TENSORPIPE_TESTS = [
    TensorPipeAgentRpcTest
]


# This list contains test suites that will only be run on the faulty RPC agent.
# That agent is special as it's only used to perform fault injection in order to
# verify the error handling behavior. Thus the faulty agent will only run the
# suites in this list, which were designed to test such behaviors, and not the
# ones in the generic list.
FAULTY_AGENT_TESTS = [
    FaultyAgentRpcTest,
    FaultyAgentDistAutogradTest,
    JitFaultyAgentRpcTest,
]


def generate_tests(
    prefix: str,
    mixin: Type[RpcAgentTestFixture],
    tests: List[Type[RpcAgentTestFixture]],
    mp_type_filter: MultiProcess,
    module_name: str,
) -> Dict[str, Type[RpcAgentTestFixture]]:
    """Mix in the classes needed to autogenerate the tests based on the params.

    Takes a series of test suites, each written against a "generic" agent (i.e.,
    derived from the abstract RpcAgentTestFixture class), as the `tests` args.
    Takes a concrete subclass of RpcAgentTestFixture, which specializes it for a
    certain agent, as the `mixin` arg. Produces all combinations of them, and of
    the multiprocessing start methods (fork or spawn), possibly filtered using
    the `mp_type_filter`. Returns a dictionary of class names to class type
    objects which can be inserted into the global namespace of the calling
    module. The name of each test will be a concatenation of the `prefix` arg,
    the original name of the test suite, and a suffix of either `WithFork` or
    `WithSpawn`. The `module_name` should be the name of the calling module so
    that the classes can be fixed to make it look like they belong to it, which
    is necessary for pickling to work on them.
    """
    ret: Dict[str, Type[RpcAgentTestFixture]] = {}
    for test_class in tests:
        for mp_type in MultiProcess:
            if mp_type & mp_type_filter:
                mp_helper, suffix = MP_HELPERS_AND_SUFFIXES[mp_type]
                name = f"{prefix}{test_class.__name__}{suffix}"
                class_ = type(name, (test_class, mixin, mp_helper), dict())
                class_.__module__ = module_name
                ret[name] = class_
    return ret<|MERGE_RESOLUTION|>--- conflicted
+++ resolved
@@ -76,19 +76,11 @@
 }
 
 
-<<<<<<< HEAD
-=======
-class Test(NamedTuple):
-    test_class: Type[RpcAgentTestFixture]
-    mp_type: MultiProcess
-
-
 # This list contains test suites that are agent-agnostic and that only verify
 # compliance with the generic RPC interface specification. These tests should
 # *not* make use of implementation details of a specific agent (options,
 # attributes, ...). These test suites will be instantiated multiple times, once
 # for each agent (except the faulty agent, which is special).
->>>>>>> 75e5f8b5
 GENERIC_TESTS = [
     RpcTest,
     DistAutogradTest,
