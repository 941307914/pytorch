# -*- coding: utf-8 -*-

from torch.testing._internal.common_utils import run_tests

# Quantized Tensor
from quantization.test_quantized_tensor import TestQuantizedTensor  # noqa: F401
# Quantized Op
# TODO: merge test cases in quantization.test_quantized
from quantization.test_quantized_op import TestQuantizedOps  # noqa: F401
from quantization.test_quantized_op import TestQNNPackOps  # noqa: F401
from quantization.test_quantized_op import TestQuantizedLinear  # noqa: F401
from quantization.test_quantized_op import TestQuantizedConv  # noqa: F401
from quantization.test_quantized_op import TestDynamicQuantizedLinear  # noqa: F401
from quantization.test_quantized_op import TestComparatorOps  # noqa: F401
from quantization.test_quantized_op import TestPadding  # noqa: F401
from quantization.test_quantized_op import TestQuantizedEmbeddingBag  # noqa: F401

# Quantized Functional
from quantization.test_quantized_functional import TestQuantizedFunctional  # noqa: F401

# Quantized Module
from quantization.test_quantized_module import TestStaticQuantizedModule  # noqa: F401
from quantization.test_quantized_module import TestDynamicQuantizedModule  # noqa: F401

# Quantization Aware Training
from quantization.test_qat_module import TestQATModule  # noqa: F401

# Quantization specific fusion passes
from quantization.test_fusion_passes import TestFusionPasses  # noqa: F401

# Module
# TODO: merge the fake quant per tensor and per channel test cases
# TODO: some of the tests are actually operator tests, e.g. test_forward_per_tensor, and
# should be moved to test_quantized_op
from quantization.test_workflow_module import TestFakeQuantizePerTensor  # noqa: F401
from quantization.test_workflow_module import TestFakeQuantizePerChannel  # noqa: F401
from quantization.test_workflow_module import TestObserver  # noqa: F401
# TODO: merge with TestObserver
# TODO: some tests belong to test_quantize.py, e.g. test_record_observer
from quantization.test_workflow_module import TestRecordHistogramObserver  # noqa: F401
from quantization.test_workflow_module import TestDistributed  # noqa: F401

# Workflow
# 1. Eager mode quantization
from quantization.test_quantize import TestPostTrainingStatic  # noqa: F401
from quantization.test_quantize import TestPostTrainingDynamic  # noqa: F401
from quantization.test_quantize import TestQuantizationAwareTraining  # noqa: F401

# TODO: merge with other tests in test_quantize.py?
from quantization.test_quantize import TestFunctionalModule  # noqa: F401
from quantization.test_quantize import TestFusion  # noqa: F401
from quantization.test_quantize import TestModelNumerics  # noqa: F401
from quantization.test_quantize import TestQuantizeONNXExport  # noqa: F401
from quantization.test_quantize import TestDeprecatedJitQuantized  # noqa: F401

# 2. Graph mode quantization
from quantization.test_quantize_jit import TestQuantizeJit  # noqa: F401
from quantization.test_quantize_jit import TestQuantizeJitPasses  # noqa: F401
from quantization.test_quantize_jit import TestQuantizeJitOps  # noqa: F401
from quantization.test_quantize_jit import TestQuantizeDynamicJitPasses  # noqa: F401
from quantization.test_quantize_jit import TestQuantizeDynamicJitOps  # noqaa: F401

# Tooling: numric_suite
from quantization.test_numeric_suite import TestEagerModeNumericSuite  # noqa: F401

# Backward Compatibility
from quantization.test_backward_compatibility import TestSerialization  # noqa: F401

<<<<<<< HEAD
# Experimental QAT backward tests
from quantization.test_qat_backward import TestQATBackward  # noqa: F401
=======
# Equalization
from quantization.test_equalize import TestEqualizeEager  # noqa: F401
>>>>>>> 7cdf786a

if __name__ == '__main__':
    run_tests()<|MERGE_RESOLUTION|>--- conflicted
+++ resolved
@@ -66,13 +66,11 @@
 # Backward Compatibility
 from quantization.test_backward_compatibility import TestSerialization  # noqa: F401
 
-<<<<<<< HEAD
+# Equalization
+from quantization.test_equalize import TestEqualizeEager  # noqa: F401
+
 # Experimental QAT backward tests
 from quantization.test_qat_backward import TestQATBackward  # noqa: F401
-=======
-# Equalization
-from quantization.test_equalize import TestEqualizeEager  # noqa: F401
->>>>>>> 7cdf786a
 
 if __name__ == '__main__':
     run_tests()